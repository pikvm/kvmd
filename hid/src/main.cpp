/*****************************************************************************
#                                                                            #
#    KVMD - The main PiKVM daemon.                                           #
#                                                                            #
#    Copyright (C) 2018-2022  Maxim Devaev <mdevaev@gmail.com>               #
#                                                                            #
#    This program is free software: you can redistribute it and/or modify    #
#    it under the terms of the GNU General Public License as published by    #
#    the Free Software Foundation, either version 3 of the License, or       #
#    (at your option) any later version.                                     #
#                                                                            #
#    This program is distributed in the hope that it will be useful,         #
#    but WITHOUT ANY WARRANTY; without even the implied warranty of          #
#    MERCHANTABILITY or FITNESS FOR A PARTICULAR PURPOSE.  See the           #
#    GNU General Public License for more details.                            #
#                                                                            #
#    You should have received a copy of the GNU General Public License       #
#    along with this program.  If not, see <https://www.gnu.org/licenses/>.  #
#                                                                            #
*****************************************************************************/


// #define CMD_SERIAL			Serial1
// #define CMD_SERIAL_SPEED		115200
// #define CMD_SERIAL_TIMEOUT	100000
// -- OR --
// #define CMD_SPI

#if !(defined(CMD_SERIAL) || defined(CMD_SPI))
#	error CMD phy is not defined
#endif


#include <Arduino.h>

#include "tools.h"
#include "proto.h"
#ifdef CMD_SPI
#	include "spi.h"
#endif
#ifdef AUM
#	include "aum.h"
#endif
#include "board.h"
#include "outputs.h"

static DRIVERS::Board* _board;
static Outputs _out;
#ifdef HID_DYNAMIC
static bool _reset_required = false;
static unsigned long _reset_timestamp;
<<<<<<< HEAD
#define RESET_TIMEOUT (500000)
=======
#	define RESET_TIMEOUT 500000
>>>>>>> 4201206b
#endif


// -----------------------------------------------------------------------------
static void _resetRequest() {
	_reset_required = true;
	_reset_timestamp = micros();
}

static void _cmdSetKeyboard(const uint8_t *data) { // 1 bytes
#	ifdef HID_DYNAMIC
	_out.writeOutputs(PROTO::OUTPUTS1::KEYBOARD::MASK, data[0], false);
	_resetRequest();
#	endif
}

static void _cmdSetMouse(const uint8_t *data) { // 1 bytes
#	ifdef HID_DYNAMIC
	_out.writeOutputs(PROTO::OUTPUTS1::MOUSE::MASK, data[0], false);
	_resetRequest();
#	endif
}

static void _cmdSetConnected(const uint8_t *data) { // 1 byte
#	ifdef AUM
	aumSetUsbConnected(data[0]);
#	endif
}

static void _cmdClearHid(const uint8_t *_) { // 0 bytes
	_out.kbd->clear();
	_out.mouse->clear();
}

static void _cmdKeyEvent(const uint8_t *data) { // 2 bytes
	_out.kbd->sendKey(data[0], data[1]);
}

static void _cmdMouseButtonEvent(const uint8_t *data) { // 2 bytes
#	define MOUSE_PAIR(_state, _button) \
		_state & PROTO::CMD::MOUSE::_button::SELECT, \
		_state & PROTO::CMD::MOUSE::_button::STATE
	_out.mouse->sendButtons(
		MOUSE_PAIR(data[0], LEFT),
		MOUSE_PAIR(data[0], RIGHT),
		MOUSE_PAIR(data[0], MIDDLE),
		MOUSE_PAIR(data[1], EXTRA_UP),
		MOUSE_PAIR(data[1], EXTRA_DOWN)
	);
#	undef MOUSE_PAIR
}

static void _cmdMouseMoveEvent(const uint8_t *data) { // 4 bytes
	// See /kvmd/apps/otg/hid/keyboard.py for details
	_out.mouse->sendMove(
		PROTO::merge8_int(data[0], data[1]),
		PROTO::merge8_int(data[2], data[3])
	);
}

static void _cmdMouseRelativeEvent(const uint8_t *data) { // 2 bytes
	_out.mouse->sendRelative(data[0], data[1]);
}

static void _cmdMouseWheelEvent(const uint8_t *data) { // 2 bytes
	// Y only, X is not supported
	_out.mouse->sendWheel(data[1]);
}

static uint8_t _handleRequest(const uint8_t *data) { // 8 bytes
	if (PROTO::crc16(data, 6) == PROTO::merge8(data[6], data[7])) {
#		define HANDLE(_handler) { _handler(data + 2); return PROTO::PONG::OK; }
		switch (data[1]) {
			case PROTO::CMD::PING:				return PROTO::PONG::OK;
			case PROTO::CMD::SET_KEYBOARD:		HANDLE(_cmdSetKeyboard);
			case PROTO::CMD::SET_MOUSE:			HANDLE(_cmdSetMouse);
			case PROTO::CMD::SET_CONNECTED:		HANDLE(_cmdSetConnected);
			case PROTO::CMD::CLEAR_HID:			HANDLE(_cmdClearHid);
			case PROTO::CMD::KEYBOARD::KEY:		HANDLE(_cmdKeyEvent);
			case PROTO::CMD::MOUSE::BUTTON:		HANDLE(_cmdMouseButtonEvent);
			case PROTO::CMD::MOUSE::MOVE:		HANDLE(_cmdMouseMoveEvent);
			case PROTO::CMD::MOUSE::RELATIVE:	HANDLE(_cmdMouseRelativeEvent);
			case PROTO::CMD::MOUSE::WHEEL:		HANDLE(_cmdMouseWheelEvent);
			case PROTO::CMD::REPEAT:	return 0;
			default:					return PROTO::RESP::INVALID_ERROR;
		}
#		undef HANDLE
	}
	return PROTO::RESP::CRC_ERROR;
}


// -----------------------------------------------------------------------------
static void _sendResponse(uint8_t code) {
	static uint8_t prev_code = PROTO::RESP::NONE;
	if (code == 0) {
		code = prev_code; // Repeat the last code
	} else {
		prev_code = code;
	}

	uint8_t response[8] = {0};
	response[0] = PROTO::MAGIC_RESP;
	if (code & PROTO::PONG::OK) {
		response[1] = PROTO::PONG::OK;
#		ifdef HID_DYNAMIC
		if (_reset_required) {
			response[1] |= PROTO::PONG::RESET_REQUIRED;
			if (is_micros_timed_out(_reset_timestamp, RESET_TIMEOUT)) {
				_board->reset();
			}
		}
		response[2] = PROTO::OUTPUTS1::DYNAMIC;
#		endif
		if (_out.kbd->getType() != DRIVERS::DUMMY) {
			response[1] |= (_out.kbd->isOffline() ? PROTO::PONG::KEYBOARD_OFFLINE : 0);
			DRIVERS::KeyboardLedsState leds = _out.kbd->getLeds();
			response[1] |= (leds.caps ? PROTO::PONG::CAPS : 0);
			response[1] |= (leds.num ? PROTO::PONG::NUM : 0);
			response[1] |= (leds.scroll ? PROTO::PONG::SCROLL : 0);
			switch (_out.kbd->getType()) {
				case DRIVERS::USB_KEYBOARD:
					response[2] |= PROTO::OUTPUTS1::KEYBOARD::USB;
					break;			
				case DRIVERS::PS2_KEYBOARD:
					response[2] |= PROTO::OUTPUTS1::KEYBOARD::PS2;
					break;			
			}	
		}
		if (_out.mouse->getType() != DRIVERS::DUMMY) {
			response[1] |= (_out.mouse->isOffline() ? PROTO::PONG::MOUSE_OFFLINE : 0);
			switch (_out.mouse->getType()) {
				case DRIVERS::USB_MOUSE_ABSOLUTE_WIN98:
					response[2] |= PROTO::OUTPUTS1::MOUSE::USB_WIN98;
					break;
				case DRIVERS::USB_MOUSE_ABSOLUTE:
					response[2] |= PROTO::OUTPUTS1::MOUSE::USB_ABS;
					break;
				case DRIVERS::USB_MOUSE_RELATIVE:
					response[2] |= PROTO::OUTPUTS1::MOUSE::USB_REL;
					break;
			}
		} // TODO: ps2
#		ifdef AUM
		response[3] |= PROTO::OUTPUTS2::CONNECTABLE;
		if (aumIsUsbConnected()) {
			response[3] |= PROTO::OUTPUTS2::CONNECTED;
		}
#		endif
#		ifdef HID_WITH_USB
		response[3] |= PROTO::OUTPUTS2::HAS_USB;
#		ifdef HID_WITH_USB_WIN98
		response[3] |= PROTO::OUTPUTS2::HAS_USB_WIN98;
#		endif
#		endif
#		ifdef HID_WITH_PS2
		response[3] |= PROTO::OUTPUTS2::HAS_PS2;
#		endif
	} else {
		response[1] = code;
	}
	PROTO::split16(PROTO::crc16(response, 6), &response[6], &response[7]);

#	ifdef CMD_SERIAL
	CMD_SERIAL.write(response, 8);
#	elif defined(CMD_SPI)
	spiWrite(response);
#	endif
}

void setup() {
	_out.initOutputs();

#	ifdef AUM
	aumInit();
#	endif

#	ifdef CMD_SERIAL
	CMD_SERIAL.begin(CMD_SERIAL_SPEED);
#	elif defined(CMD_SPI)
	spiBegin();
#	endif
	_board = DRIVERS::Factory::makeBoard(DRIVERS::BOARD);
}

void loop() {
#	ifdef AUM
	aumProxyUsbVbus();
#	endif

	_out.kbd->periodic();
	_out.mouse->periodic();
	_board->periodic();

#	ifdef CMD_SERIAL
	static unsigned long last = micros();
	static uint8_t buffer[8];
	static uint8_t index = 0;
	if (CMD_SERIAL.available() > 0) {
		buffer[index] = (uint8_t)CMD_SERIAL.read();
		if (index == 7) {
			_sendResponse(_handleRequest(buffer));
			index = 0;
		} else /*if (buffer[0] == PROTO::MAGIC)*/ { // FIXME: See kvmd/kvmd#80
			last = micros();
			++index;
		}
	} else if (index > 0) {
		if (is_micros_timed_out(last, CMD_SERIAL_TIMEOUT)) {
			_sendResponse(PROTO::RESP::TIMEOUT_ERROR);
			index = 0;
		}
	}
#	elif defined(CMD_SPI)
	if (spiReady()) {
		_sendResponse(_handleRequest(spiGet()));
	}
#	endif
}<|MERGE_RESOLUTION|>--- conflicted
+++ resolved
@@ -49,11 +49,7 @@
 #ifdef HID_DYNAMIC
 static bool _reset_required = false;
 static unsigned long _reset_timestamp;
-<<<<<<< HEAD
-#define RESET_TIMEOUT (500000)
-=======
 #	define RESET_TIMEOUT 500000
->>>>>>> 4201206b
 #endif
 
 
