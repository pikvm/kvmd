/*****************************************************************************
#                                                                            #
#    KVMD - The main PiKVM daemon.                                           #
#                                                                            #
#    Copyright (C) 2018-2022  Maxim Devaev <mdevaev@gmail.com>               #
#                                                                            #
#    This program is free software: you can redistribute it and/or modify    #
#    it under the terms of the GNU General Public License as published by    #
#    the Free Software Foundation, either version 3 of the License, or       #
#    (at your option) any later version.                                     #
#                                                                            #
#    This program is distributed in the hope that it will be useful,         #
#    but WITHOUT ANY WARRANTY; without even the implied warranty of          #
#    MERCHANTABILITY or FITNESS FOR A PARTICULAR PURPOSE.  See the           #
#    GNU General Public License for more details.                            #
#                                                                            #
#    You should have received a copy of the GNU General Public License       #
#    along with this program.  If not, see <https://www.gnu.org/licenses/>.  #
#                                                                            #
*****************************************************************************/


#include "factory.h"
#include "usb/keyboard-stm32.h"
#include "usb/hid-wrapper-stm32.h"
#include "usb/mouse-absolute-stm32.h"
#include "usb/mouse-relative-stm32.h"
#include "backup-register.h"
<<<<<<< HEAD
#include "serial.h"
=======
#include "board-stm32.h"
>>>>>>> d11c9267

#ifndef __STM32F1__
#	error "Only STM32F1 is supported"
#endif
#ifdef SERIAL_USB
#	error "Disable random USB enumeration"
#endif


namespace DRIVERS {
	HidWrapper _hidWrapper;

	Keyboard *Factory::makeKeyboard(type _type) {
		switch (_type) {
#			ifdef HID_WITH_USB
			case USB_KEYBOARD:
				return new UsbKeyboard(_hidWrapper);
#			endif
			default:
				return new Keyboard(DUMMY);
		}
	}

	Mouse *Factory::makeMouse(type _type) {
		switch(_type) {
#			ifdef HID_WITH_USB
			case USB_MOUSE_ABSOLUTE:
				return new UsbMouseAbsolute(_hidWrapper);
			case USB_MOUSE_RELATIVE:
				return new UsbMouseRelative(_hidWrapper);
#			endif
			default:
				return new Mouse(DRIVERS::DUMMY);
		}
	}

	Storage* Factory::makeStorage(type _type) {
		switch (_type) {
#			ifdef HID_DYNAMIC
			case NON_VOLATILE_STORAGE:
				return new BackupRegister();
#			endif
			default:
				return new Storage(DRIVERS::DUMMY);
		}
	}

<<<<<<< HEAD
	Connection* Factory::makeConnection(type _type) {
#		ifdef CMD_SERIAL
		return new Serial();
#		else
#		error CMD phy is not defined
#		endif		
	}

=======
	Board* Factory::makeBoard(type _type) {
		switch (_type) {
			case BOARD:
				return new BoardStm32();
			default:
				return new Board(DRIVERS::DUMMY);
        }
	}
>>>>>>> d11c9267
}<|MERGE_RESOLUTION|>--- conflicted
+++ resolved
@@ -26,11 +26,8 @@
 #include "usb/mouse-absolute-stm32.h"
 #include "usb/mouse-relative-stm32.h"
 #include "backup-register.h"
-<<<<<<< HEAD
+#include "board-stm32.h"
 #include "serial.h"
-=======
-#include "board-stm32.h"
->>>>>>> d11c9267
 
 #ifndef __STM32F1__
 #	error "Only STM32F1 is supported"
@@ -78,16 +75,6 @@
 		}
 	}
 
-<<<<<<< HEAD
-	Connection* Factory::makeConnection(type _type) {
-#		ifdef CMD_SERIAL
-		return new Serial();
-#		else
-#		error CMD phy is not defined
-#		endif		
-	}
-
-=======
 	Board* Factory::makeBoard(type _type) {
 		switch (_type) {
 			case BOARD:
@@ -96,5 +83,12 @@
 				return new Board(DRIVERS::DUMMY);
         }
 	}
->>>>>>> d11c9267
+  
+	Connection* Factory::makeConnection(type _type) {
+#		ifdef CMD_SERIAL
+		return new Serial();
+#		else
+#		error CMD phy is not defined
+#		endif		
+	}
 }