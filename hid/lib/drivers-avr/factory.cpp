--- conflicted
+++ resolved
@@ -79,8 +79,4 @@
 				return new Board(DRIVERS::DUMMY);
         }
 	}
-<<<<<<< HEAD
-
-=======
->>>>>>> 4201206b
 }