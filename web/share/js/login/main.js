/*****************************************************************************
#                                                                            #
#    KVMD - The main PiKVM daemon.                                           #
#                                                                            #
#    Copyright (C) 2018-2024  Maxim Devaev <mdevaev@gmail.com>               #
#                                                                            #
#    This program is free software: you can redistribute it and/or modify    #
#    it under the terms of the GNU General Public License as published by    #
#    the Free Software Foundation, either version 3 of the License, or       #
#    (at your option) any later version.                                     #
#                                                                            #
#    This program is distributed in the hope that it will be useful,         #
#    but WITHOUT ANY WARRANTY; without even the implied warranty of          #
#    MERCHANTABILITY or FITNESS FOR A PARTICULAR PURPOSE.  See the           #
#    GNU General Public License for more details.                            #
#                                                                            #
#    You should have received a copy of the GNU General Public License       #
#    along with this program.  If not, see <https://www.gnu.org/licenses/>.  #
#                                                                            #
*****************************************************************************/


"use strict";


import {tools, $} from "../tools.js";
import {checkBrowser} from "../bb.js";
import {wm, initWindowManager} from "../wm.js";


export function main() {
	if (checkBrowser(null, null)) {
		initWindowManager();

<<<<<<< HEAD
		__loadProviders();
=======
		// Radio is a string container
		tools.radio.clickValue("expire-radio", tools.storage.get("login.expire", 0));
		tools.radio.setOnClick("expire-radio", function() {
			let expire = parseInt(tools.radio.getValue("expire-radio"));
			tools.storage.setInt("login.expire", expire);
		}, false);
>>>>>>> f25e5ef2

		tools.el.setOnClick($("login-button"), __login);
		$("user-input").onkeyup = $("passwd-input").onkeyup = $("code-input").onkeyup = function(ev) {
			if (ev.code === "Enter") {
				ev.preventDefault();
				$("login-button").click();
			}
		};

		$("user-input").focus();
	}
}

function __loadProviders () {
	let http = tools.makeRequest("GET", "/api/auth/oauth/providers", function() {
		if (http.readyState === 4) {
			if (http.status === 200) {
				let oauthInfo = JSON.parse(http.responseText).result;
				if (!oauthInfo.enabled) {
					return;
				}
				let buttons = `<tr>
                                          <td colspan="2">
                                            <hr>
                                          </td>
                                        </tr>
					<tr><td>&nbsp;</tr></td>`
                                for (const [short_name, long_name] of Object.entries(oauthInfo.providers)) {
					buttons += __makeProvider(short_name, long_name);
				}
                                $("oauth-tbody").innerHTML = buttons
			}
		}
	})
}

function __makeProvider(shortName, longName) {
	return `<tr>
              <td colspan="2">
                <button class="key" onclick="window.location.href='/api/auth/oauth/login/${shortName}';">Login with ${longName}</button>
              </td>
            </tr>`;
}


function __login() {
	let e_user = encodeURIComponent($("user-input").value);
	if (e_user.length === 0) {
		$("user-input").focus();
		return;
	}

	let e_passwd = encodeURIComponent($("passwd-input").value + $("code-input").value);
	let e_expire = encodeURIComponent(tools.radio.getValue("expire-radio"));
	let body = `user=${e_user}&passwd=${e_passwd}&expire=${e_expire}`;

	tools.httpPost("api/auth/login", null, function(http) {
		switch (http.status) {
			case 200:
				tools.currentOpen("");
				break;

			case 403:
				wm.error("Invalid credentials").then(__tryAgain);
				break;

			default: {
				let error = "";
				if (http.status === 400) {
					try {
						error = JSON.parse(http.responseText)["result"]["error"];
					} catch { /* Nah */ }
				}
				if (error === "ValidatorError") {
					wm.error("Invalid characters in credentials").then(__tryAgain);
				} else {
					wm.error("Login error", http.responseText).then(__tryAgain);
				}
			} break;
		}
	}, body, "application/x-www-form-urlencoded");

	__setEnabled(false);
}

function __setEnabled(enabled) {
	tools.el.setEnabled($("user-input"), enabled);
	tools.el.setEnabled($("passwd-input"), enabled);
	tools.el.setEnabled($("code-input"), enabled);
	tools.el.setEnabled($("login-button"), enabled);
}

function __tryAgain() {
	__setEnabled(true);
	let el = ($("code-input").value.length ? $("code-input") : $("passwd-input"));
	el.focus();
	el.select();
}<|MERGE_RESOLUTION|>--- conflicted
+++ resolved
@@ -32,16 +32,14 @@
 	if (checkBrowser(null, null)) {
 		initWindowManager();
 
-<<<<<<< HEAD
 		__loadProviders();
-=======
+
 		// Radio is a string container
 		tools.radio.clickValue("expire-radio", tools.storage.get("login.expire", 0));
 		tools.radio.setOnClick("expire-radio", function() {
 			let expire = parseInt(tools.radio.getValue("expire-radio"));
 			tools.storage.setInt("login.expire", expire);
 		}, false);
->>>>>>> f25e5ef2
 
 		tools.el.setOnClick($("login-button"), __login);
 		$("user-input").onkeyup = $("passwd-input").onkeyup = $("code-input").onkeyup = function(ev) {
